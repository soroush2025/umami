import { Prisma, Team } from '@prisma/client';
import { ROLES } from 'lib/constants';
import { uuid } from 'lib/crypto';
import prisma from 'lib/prisma';
import { FilterResult, TeamSearchFilter } from 'lib/types';

export interface GetTeamOptions {
  includeTeamUser?: boolean;
}

async function getTeam(where: Prisma.TeamWhereInput, options: GetTeamOptions = {}): Promise<Team> {
  const { includeTeamUser = false } = options;
  const { client } = prisma;

  return client.team.findFirst({
    where,
    include: {
      teamUser: includeTeamUser,
    },
  });
}

export function getTeamById(teamId: string, options: GetTeamOptions = {}) {
  return getTeam({ id: teamId }, options);
}

export function getTeamByAccessCode(accessCode: string, options: GetTeamOptions = {}) {
  return getTeam({ accessCode }, options);
}

export async function createTeam(data: Prisma.TeamCreateInput, userId: string): Promise<any> {
  const { id } = data;
  const { client, transaction } = prisma;

  return transaction([
    client.team.create({
      data,
    }),
    client.teamUser.create({
      data: {
        id: uuid(),
        teamId: id,
        userId,
        role: ROLES.teamOwner,
      },
    }),
  ]);
}

export async function updateTeam(teamId: string, data: Prisma.TeamUpdateInput): Promise<Team> {
  const { client } = prisma;

  return client.team.update({
    where: {
      id: teamId,
    },
    data: {
      ...data,
      updatedAt: new Date(),
    },
  });
}

export async function deleteTeam(
  teamId: string,
): Promise<Promise<[Prisma.BatchPayload, Prisma.BatchPayload, Team]>> {
  const { client, transaction } = prisma;
  const cloudMode = process.env.CLOUD_MODE;

  if (cloudMode) {
    return transaction([
      client.team.update({
        data: {
          deletedAt: new Date(),
        },
        where: {
          id: teamId,
        },
      }),
    ]);
  }

  return transaction([
    client.teamUser.deleteMany({
      where: {
        teamId,
      },
    }),
    client.team.delete({
      where: {
        id: teamId,
      },
    }),
  ]);
}

export async function getTeams(
  filters: TeamSearchFilter,
  options?: { include?: Prisma.TeamInclude },
): Promise<FilterResult<Team[]>> {
  const { userId, query } = filters;
  const mode = prisma.getQueryMode();
  const { client } = prisma;

  const where: Prisma.TeamWhereInput = {
    ...(userId && {
      teamUser: {
        some: { userId },
      },
    }),
    ...(query && {
      AND: {
        OR: [
          {
            name: { startsWith: query, mode },
          },
          {
            teamUser: {
              some: {
                role: ROLES.teamOwner,
                user: {
                  username: {
                    startsWith: query,
                    mode,
                  },
                },
              },
            },
          },
        ],
      },
    }),
  };

  const [pageFilters, getParameters] = prisma.getPageFilters({
    orderBy: 'name',
    ...filters,
  });

  const teams = await client.team.findMany({
    where: {
      ...where,
    },
    ...pageFilters,
    ...(options?.include && { include: options?.include }),
  });

  const count = await client.team.count({ where });

  return { data: teams, count, ...getParameters };
}

export async function getTeamsByUserId(
  userId: string,
  filter?: TeamSearchFilter,
): Promise<FilterResult<Team[]>> {
  return getTeams(
    { userId, ...filter },
    {
      include: {
        teamUser: {
          include: {
            user: {
              select: {
                id: true,
                username: true,
              },
            },
          },
        },
        _count: {
<<<<<<< HEAD
          select: { website: true, teamUser: { where: { user: { deletedAt: null } } } },
=======
          select: {
            website: {
              where: { deletedAt: null },
            },
            teamUser: {
              where: {
                user: { deletedAt: null },
              },
            },
          },
>>>>>>> bd87f287
        },
      },
    },
  );
}<|MERGE_RESOLUTION|>--- conflicted
+++ resolved
@@ -169,9 +169,6 @@
           },
         },
         _count: {
-<<<<<<< HEAD
-          select: { website: true, teamUser: { where: { user: { deletedAt: null } } } },
-=======
           select: {
             website: {
               where: { deletedAt: null },
@@ -182,7 +179,6 @@
               },
             },
           },
->>>>>>> bd87f287
         },
       },
     },
