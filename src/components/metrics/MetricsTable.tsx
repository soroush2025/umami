--- conflicted
+++ resolved
@@ -26,12 +26,9 @@
   onDataLoad?: (data: any) => void;
   onSearch?: (search: string) => void;
   allowSearch?: boolean;
-<<<<<<< HEAD
   searchFormattedValues?: boolean;
-=======
   showMore?: boolean;
   params?: { [key: string]: any };
->>>>>>> 6880ec85
   children?: ReactNode;
 }
 
@@ -44,12 +41,9 @@
   onDataLoad,
   delay = null,
   allowSearch = false,
-<<<<<<< HEAD
   searchFormattedValues = false,
-=======
   showMore = true,
   params,
->>>>>>> 6880ec85
   children,
   ...props
 }: MetricsTableProps) {
@@ -63,7 +57,6 @@
     websiteId,
     { type, limit, search, ...params },
     {
-<<<<<<< HEAD
       type,
       startAt: +startDate,
       endAt: +endDate,
@@ -78,10 +71,8 @@
       city,
       limit,
       search: (searchFormattedValues) ? undefined : search,
-=======
       retryDelay: delay || DEFAULT_ANIMATION_DURATION,
       onDataLoad,
->>>>>>> 6880ec85
     },
   );
 
