import { ReactNode, useMemo, useState } from 'react';
import { Loading, Icon, Text, SearchField } from 'react-basics';
import classNames from 'classnames';
import ErrorMessage from 'components/common/ErrorMessage';
import LinkButton from 'components/common/LinkButton';
import { DEFAULT_ANIMATION_DURATION } from 'lib/constants';
import { percentFilter } from 'lib/filters';
import {
  useNavigation,
  useWebsiteMetrics,
  useMessages,
  useLocale,
  useFormat,
} from 'components/hooks';
import Icons from 'components/icons';
import ListTable, { ListTableProps } from './ListTable';
import styles from './MetricsTable.module.css';

export interface MetricsTableProps extends ListTableProps {
  websiteId: string;
  domainName: string;
  type?: string;
  className?: string;
  dataFilter?: (data: any) => any;
  limit?: number;
  delay?: number;
  onDataLoad?: (data: any) => void;
  onSearch?: (search: string) => void;
  allowSearch?: boolean;
  children?: ReactNode;
}

export function MetricsTable({
  websiteId,
  type,
  className,
  dataFilter,
  limit,
  onDataLoad,
  delay = null,
  allowSearch = false,
  children,
  ...props
}: MetricsTableProps) {
  const [search, setSearch] = useState('');
  const { formatValue } = useFormat();
<<<<<<< HEAD
  const [{ startDate, endDate }] = useDateRange(websiteId);
  const {
    renderUrl,
    query: { url, referrer, host, title, os, browser, device, country, region, city },
  } = useNavigation();
  const { formatMessage, labels } = useMessages();
  const { dir } = useLocale();

  const { data, isLoading, isFetched, error } = useWebsiteMetrics(
    websiteId,
    {
      type,
      startAt: +startDate,
      endAt: +endDate,
      url,
      referrer,
      host,
      os,
      title,
      browser,
      device,
      country,
      region,
      city,
      limit,
      search,
    },
    { retryDelay: delay || DEFAULT_ANIMATION_DURATION, onDataLoad },
  );
=======
  const { renderUrl } = useNavigation();
  const { formatMessage, labels } = useMessages();
  const { dir } = useLocale();

  const { data, isLoading, isFetched, error } = useWebsiteMetrics(websiteId, type, limit, {
    retryDelay: delay || DEFAULT_ANIMATION_DURATION,
    onDataLoad,
  });
>>>>>>> 7a75639d

  const filteredData = useMemo(() => {
    if (data) {
      let items = data as any[];

      if (dataFilter) {
        if (Array.isArray(dataFilter)) {
          items = dataFilter.reduce((arr, filter) => {
            return filter(arr);
          }, items);
        } else {
          items = dataFilter(data);
        }
      }

      items = percentFilter(items);

      return items;
    }
    return [];
  }, [data, dataFilter, search, limit, formatValue, type]);

  return (
    <div className={classNames(styles.container, className)}>
      {error && <ErrorMessage />}
      <div className={styles.actions}>
        {allowSearch && (
          <SearchField
            className={styles.search}
            value={search}
            onSearch={setSearch}
            delay={300}
            autoFocus={true}
          />
        )}
        {children}
      </div>
      {data && !error && (
        <ListTable {...(props as ListTableProps)} data={filteredData} className={className} />
      )}
      {!data && isLoading && !isFetched && <Loading icon="dots" />}
      <div className={styles.footer}>
        {data && !error && limit && (
          <LinkButton href={renderUrl({ view: type })} variant="quiet">
            <Text>{formatMessage(labels.more)}</Text>
            <Icon size="sm" rotate={dir === 'rtl' ? 180 : 0}>
              <Icons.ArrowRight />
            </Icon>
          </LinkButton>
        )}
      </div>
    </div>
  );
}

export default MetricsTable;<|MERGE_RESOLUTION|>--- conflicted
+++ resolved
@@ -44,37 +44,6 @@
 }: MetricsTableProps) {
   const [search, setSearch] = useState('');
   const { formatValue } = useFormat();
-<<<<<<< HEAD
-  const [{ startDate, endDate }] = useDateRange(websiteId);
-  const {
-    renderUrl,
-    query: { url, referrer, host, title, os, browser, device, country, region, city },
-  } = useNavigation();
-  const { formatMessage, labels } = useMessages();
-  const { dir } = useLocale();
-
-  const { data, isLoading, isFetched, error } = useWebsiteMetrics(
-    websiteId,
-    {
-      type,
-      startAt: +startDate,
-      endAt: +endDate,
-      url,
-      referrer,
-      host,
-      os,
-      title,
-      browser,
-      device,
-      country,
-      region,
-      city,
-      limit,
-      search,
-    },
-    { retryDelay: delay || DEFAULT_ANIMATION_DURATION, onDataLoad },
-  );
-=======
   const { renderUrl } = useNavigation();
   const { formatMessage, labels } = useMessages();
   const { dir } = useLocale();
@@ -83,7 +52,6 @@
     retryDelay: delay || DEFAULT_ANIMATION_DURATION,
     onDataLoad,
   });
->>>>>>> 7a75639d
 
   const filteredData = useMemo(() => {
     if (data) {
