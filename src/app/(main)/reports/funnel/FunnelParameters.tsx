import { useContext } from 'react';
import { useMessages } from 'components/hooks';
import {
  Icon,
  Form,
  FormButtons,
  FormInput,
  FormRow,
  PopupTrigger,
  Popup,
  SubmitButton,
  TextField,
  Button,
} from 'react-basics';
import Icons from 'components/icons';
import FunnelStepAddForm from './FunnelStepAddForm';
import { ReportContext } from '../[reportId]/Report';
import BaseParameters from '../[reportId]/BaseParameters';
import ParameterList from '../[reportId]/ParameterList';
import PopupForm from '../[reportId]/PopupForm';
import styles from './FunnelParameters.module.css';

export function FunnelParameters() {
  const { report, runReport, updateReport, isRunning } = useContext(ReportContext);
  const { formatMessage, labels } = useMessages();

  const { id, parameters } = report || {};
  const { websiteId, dateRange, steps } = parameters || {};
  const queryDisabled = !websiteId || !dateRange || steps?.length < 2;

  const handleSubmit = (data: any, e: any) => {
    e.stopPropagation();
    e.preventDefault();

    if (!queryDisabled) {
      runReport(data);
    }
  };

  const handleAddStep = (step: { type: string; value: string }) => {
    updateReport({ parameters: { steps: parameters.steps.concat(step) } });
  };

<<<<<<< HEAD
  const handleRemoveUrl = (url: string) => {
    const urls = [...parameters.urls];
    updateReport({ parameters: { urls: urls.filter(n => n !== url) } });
=======
  const handleRemoveStep = (index: number) => {
    const steps = [...parameters.steps];
    delete steps[index];
    updateReport({ parameters: { steps: steps.filter(n => n) } });
>>>>>>> 3aee5400
  };

  const AddStepButton = () => {
    return (
      <PopupTrigger>
        <Button>
          <Icon>
            <Icons.Plus />
          </Icon>
        </Button>
        <Popup alignment="start">
          <PopupForm>
            <FunnelStepAddForm onAdd={handleAddStep} />
          </PopupForm>
        </Popup>
      </PopupTrigger>
    );
  };

  return (
    <Form values={parameters} onSubmit={handleSubmit} preventSubmit={true}>
      <BaseParameters allowWebsiteSelect={!id} />
      <FormRow label={formatMessage(labels.window)}>
        <FormInput
          name="window"
          rules={{ required: formatMessage(labels.required), pattern: /[0-9]+/ }}
        >
          <TextField autoComplete="off" />
        </FormInput>
      </FormRow>
      <FormRow label={formatMessage(labels.steps)} action={<AddStepButton />}>
        <ParameterList>
          {steps.map((step: { type: string; value: string }, index: number) => {
            return (
              <ParameterList.Item key={index} onRemove={() => handleRemoveStep(index)}>
                <div className={styles.item}>
                  <div className={styles.type}>
                    <Icon>{step.type === 'url' ? <Icons.Eye /> : <Icons.Bolt />}</Icon>
                  </div>
                  <div>{step.value}</div>
                </div>
              </ParameterList.Item>
            );
          })}
        </ParameterList>
      </FormRow>
      <FormButtons>
        <SubmitButton variant="primary" disabled={queryDisabled} isLoading={isRunning}>
          {formatMessage(labels.runQuery)}
        </SubmitButton>
      </FormButtons>
    </Form>
  );
}

export default FunnelParameters;<|MERGE_RESOLUTION|>--- conflicted
+++ resolved
@@ -41,16 +41,10 @@
     updateReport({ parameters: { steps: parameters.steps.concat(step) } });
   };
 
-<<<<<<< HEAD
-  const handleRemoveUrl = (url: string) => {
-    const urls = [...parameters.urls];
-    updateReport({ parameters: { urls: urls.filter(n => n !== url) } });
-=======
   const handleRemoveStep = (index: number) => {
     const steps = [...parameters.steps];
     delete steps[index];
     updateReport({ parameters: { steps: steps.filter(n => n) } });
->>>>>>> 3aee5400
   };
 
   const AddStepButton = () => {
