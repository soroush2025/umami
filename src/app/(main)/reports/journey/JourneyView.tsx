--- conflicted
+++ resolved
@@ -41,27 +41,7 @@
           const active = selected && !!activePaths.find(({ items }) => items[columnIndex] === name);
 
           if (!nodes[name]) {
-<<<<<<< HEAD
-            const paths = data.filter(d => d.items[columnIndex] === name);
-
-            const from =
-              columnIndex > 0 &&
-              selected &&
-              paths.reduce((obj, path) => {
-                const { items, count } = path;
-                const name = items[columnIndex - 1];
-
-                if (!obj[name]) {
-                  obj[name] = { name, count };
-                } else {
-                  obj[name].count += count;
-                }
-
-                return obj;
-              }, {});
-=======
             const paths = data.filter(({ items }) => items[columnIndex] === name);
->>>>>>> 3f477c5d
 
             nodes[name] = {
               name,
