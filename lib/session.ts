--- conflicted
+++ resolved
@@ -46,28 +46,7 @@
   const { userAgent, browser, os, ip, country, subdivision1, subdivision2, city, device } =
     await getClientInfo(req, payload);
 
-<<<<<<< HEAD
-  // Clickhouse does not require session lookup
-  if (clickhouse.enabled) {
-    return {
-      id: sessionId,
-      websiteId,
-      hostname,
-      browser,
-      os,
-      device,
-      screen,
-      language,
-      country,
-      subdivision1,
-      subdivision2,
-      city,
-      ownerId: website.userId,
-    };
-  }
-=======
   const sessionId = uuid(websiteId, hostname, ip, userAgent);
->>>>>>> fc943b72
 
   // Find session
   let session = await loadSession(sessionId);
