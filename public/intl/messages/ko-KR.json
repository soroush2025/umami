{
  "label.access-code": [
    {
      "type": 0,
      "value": "액세스 코드"
    }
  ],
  "label.actions": [
    {
      "type": 0,
      "value": "액션"
    }
  ],
  "label.activity-log": [
    {
      "type": 0,
      "value": "활동 기록"
    }
  ],
  "label.add": [
    {
      "type": 0,
      "value": "추가"
    }
  ],
  "label.add-description": [
    {
      "type": 0,
      "value": "설명 추가"
    }
  ],
  "label.add-member": [
    {
      "type": 0,
      "value": "멤버 추가"
    }
  ],
  "label.add-step": [
    {
      "type": 0,
      "value": "단계 추가"
    }
  ],
  "label.add-website": [
    {
      "type": 0,
      "value": "웹사이트 추가"
    }
  ],
  "label.admin": [
    {
      "type": 0,
      "value": "관리자"
    }
  ],
  "label.after": [
    {
      "type": 0,
      "value": "이후"
    }
  ],
  "label.all": [
    {
      "type": 0,
      "value": "전체"
    }
  ],
  "label.all-time": [
    {
      "type": 0,
      "value": "전체 시간"
    }
  ],
  "label.analytics": [
    {
      "type": 0,
      "value": "분석"
    }
  ],
  "label.average": [
    {
      "type": 0,
      "value": "평균"
    }
  ],
  "label.back": [
    {
      "type": 0,
      "value": "뒤로"
    }
  ],
  "label.before": [
    {
      "type": 0,
      "value": "이전"
    }
  ],
  "label.bounce-rate": [
    {
      "type": 0,
      "value": "이탈률"
    }
  ],
  "label.breakdown": [
    {
      "type": 0,
      "value": "세부 사항"
    }
  ],
  "label.browser": [
    {
      "type": 0,
      "value": "브라우저"
    }
  ],
  "label.browsers": [
    {
      "type": 0,
      "value": "브라우저"
    }
  ],
  "label.cancel": [
    {
      "type": 0,
      "value": "취소"
    }
  ],
  "label.change-password": [
    {
      "type": 0,
      "value": "비밀번호 변경하기"
    }
  ],
  "label.cities": [
    {
      "type": 0,
      "value": "도시"
    }
  ],
  "label.city": [
    {
      "type": 0,
      "value": "도시"
    }
  ],
  "label.clear-all": [
    {
      "type": 0,
      "value": "모두 지우기"
    }
  ],
  "label.compare": [
    {
      "type": 0,
      "value": "비교"
    }
  ],
  "label.confirm": [
    {
      "type": 0,
      "value": "확인"
    }
  ],
  "label.confirm-password": [
    {
      "type": 0,
      "value": "비밀번호 확인"
    }
  ],
  "label.contains": [
    {
      "type": 0,
      "value": "포함"
    }
  ],
  "label.continue": [
    {
      "type": 0,
      "value": "계속"
    }
  ],
  "label.count": [
    {
      "type": 0,
      "value": "수"
    }
  ],
  "label.countries": [
    {
      "type": 0,
      "value": "국가"
    }
  ],
  "label.country": [
    {
      "type": 0,
      "value": "국가"
    }
  ],
  "label.create": [
    {
      "type": 0,
      "value": "생성"
    }
  ],
  "label.create-report": [
    {
      "type": 0,
      "value": "리포트 생성"
    }
  ],
  "label.create-team": [
    {
      "type": 0,
      "value": "팀 생성"
    }
  ],
  "label.create-user": [
    {
      "type": 0,
      "value": "사용자 생성"
    }
  ],
  "label.created": [
    {
      "type": 0,
      "value": "생성됨"
    }
  ],
  "label.created-by": [
    {
      "type": 0,
      "value": "작성자"
    }
  ],
  "label.current": [
    {
      "type": 0,
      "value": "현재"
    }
  ],
  "label.current-password": [
    {
      "type": 0,
      "value": "현재 비밀번호"
    }
  ],
  "label.custom-range": [
    {
      "type": 0,
      "value": "범위 지정"
    }
  ],
  "label.dashboard": [
    {
      "type": 0,
      "value": "대시보드"
    }
  ],
  "label.data": [
    {
      "type": 0,
      "value": "데이터"
    }
  ],
  "label.date": [
    {
      "type": 0,
      "value": "날짜"
    }
  ],
  "label.date-range": [
    {
      "type": 0,
      "value": "날짜 범위"
    }
  ],
  "label.day": [
    {
      "type": 0,
      "value": "일"
    }
  ],
  "label.default-date-range": [
    {
      "type": 0,
      "value": "기본 날짜 범위"
    }
  ],
  "label.delete": [
    {
      "type": 0,
      "value": "삭제"
    }
  ],
  "label.delete-report": [
    {
      "type": 0,
      "value": "리포트 삭제"
    }
  ],
  "label.delete-team": [
    {
      "type": 0,
      "value": "팀 삭제"
    }
  ],
  "label.delete-user": [
    {
      "type": 0,
      "value": "사용자 삭제"
    }
  ],
  "label.delete-website": [
    {
      "type": 0,
      "value": "웹사이트 삭제"
    }
  ],
  "label.description": [
    {
      "type": 0,
      "value": "설명"
    }
  ],
  "label.desktop": [
    {
      "type": 0,
      "value": "데스크탑"
    }
  ],
  "label.details": [
    {
      "type": 0,
      "value": "세부 사항"
    }
  ],
  "label.device": [
    {
      "type": 0,
      "value": "기기"
    }
  ],
  "label.devices": [
    {
      "type": 0,
      "value": "기기"
    }
  ],
  "label.dismiss": [
    {
      "type": 0,
      "value": "무시하기"
    }
  ],
  "label.does-not-contain": [
    {
      "type": 0,
      "value": "포함하지 않음"
    }
  ],
  "label.domain": [
    {
      "type": 0,
      "value": "도메인"
    }
  ],
  "label.dropoff": [
    {
      "type": 0,
      "value": "이탈"
    }
  ],
  "label.edit": [
    {
      "type": 0,
      "value": "편집"
    }
  ],
  "label.edit-dashboard": [
    {
      "type": 0,
      "value": "대시보드 편집"
    }
  ],
  "label.edit-member": [
    {
      "type": 0,
      "value": "회원 편집"
    }
  ],
  "label.enable-share-url": [
    {
      "type": 0,
      "value": "URL 공유 활성화"
    }
  ],
  "label.end-step": [
    {
      "type": 0,
      "value": "종료 단계"
    }
  ],
  "label.entry": [
    {
      "type": 0,
      "value": "입장 URL"
    }
  ],
  "label.event": [
    {
      "type": 0,
      "value": "이벤트"
    }
  ],
  "label.event-data": [
    {
      "type": 0,
      "value": "이벤트 데이터"
    }
  ],
  "label.events": [
    {
      "type": 0,
      "value": "이벤트"
    }
  ],
  "label.exit": [
    {
      "type": 0,
      "value": "퇴장 URL"
    }
  ],
  "label.false": [
    {
      "type": 0,
      "value": "거짓"
    }
  ],
  "label.field": [
    {
      "type": 0,
      "value": "필드"
    }
  ],
  "label.fields": [
    {
      "type": 0,
      "value": "필드"
    }
  ],
  "label.filter": [
    {
      "type": 0,
      "value": "필터"
    }
  ],
  "label.filter-combined": [
    {
      "type": 0,
      "value": "합쳐서 보기"
    }
  ],
  "label.filter-raw": [
    {
      "type": 0,
      "value": "전체 보기"
    }
  ],
  "label.filters": [
    {
      "type": 0,
      "value": "필터"
    }
  ],
  "label.funnel": [
    {
      "type": 0,
      "value": "퍼널"
    }
  ],
  "label.funnel-description": [
    {
      "type": 0,
      "value": "사용자 전환율 및 이탈률을 살펴보세요."
    }
  ],
  "label.goal": [
    {
      "type": 0,
      "value": "목표"
    }
  ],
  "label.goals": [
    {
      "type": 0,
      "value": "목표"
    }
  ],
  "label.goals-description": [
    {
      "type": 0,
      "value": "페이지뷰 및 이벤트 목표를 추적합니다."
    }
  ],
  "label.greater-than": [
    {
      "type": 0,
      "value": "이상"
    }
  ],
  "label.greater-than-equals": [
    {
      "type": 0,
      "value": "이상"
    }
  ],
  "label.host": [
    {
      "type": 0,
      "value": "호스트"
    }
  ],
  "label.hosts": [
    {
      "type": 0,
      "value": "호스트"
    }
  ],
  "label.insights": [
    {
      "type": 0,
      "value": "인사이트"
    }
  ],
  "label.insights-description": [
    {
      "type": 0,
      "value": "세그먼트 및 필터를 사용하여 데이터를 더 자세히 살펴보세요."
    }
  ],
  "label.is": [
    {
      "type": 0,
      "value": "해당"
    }
  ],
  "label.is-not": [
    {
      "type": 0,
      "value": "해당하지 않음"
    }
  ],
  "label.is-not-set": [
    {
      "type": 0,
      "value": "설정되지 않음"
    }
  ],
  "label.is-set": [
    {
      "type": 0,
      "value": "설정됨"
    }
  ],
  "label.join": [
    {
      "type": 0,
      "value": "가입"
    }
  ],
  "label.join-team": [
    {
      "type": 0,
      "value": "팀 가입"
    }
  ],
  "label.journey": [
    {
      "type": 0,
      "value": "여정"
    }
  ],
  "label.journey-description": [
    {
      "type": 0,
<<<<<<< HEAD
      "value": "Understand how users navigate through your website."
=======
      "value": "사용자가 웹사이트를 탐색하는 경로를 살펴보세요."
>>>>>>> 7ec845db
    }
  ],
  "label.language": [
    {
      "type": 0,
      "value": "언어"
    }
  ],
  "label.languages": [
    {
      "type": 0,
      "value": "언어"
    }
  ],
  "label.laptop": [
    {
      "type": 0,
      "value": "노트북"
    }
  ],
  "label.last-days": [
    {
      "type": 0,
      "value": "최근 "
    },
    {
      "type": 1,
      "value": "x"
    },
    {
      "type": 0,
      "value": " 일"
    }
  ],
  "label.last-hours": [
    {
      "type": 0,
      "value": "최근 "
    },
    {
      "type": 1,
      "value": "x"
    },
    {
      "type": 0,
      "value": " 시간"
    }
  ],
  "label.last-months": [
    {
      "type": 0,
      "value": "최근 "
    },
    {
      "type": 1,
      "value": "x"
    },
    {
      "type": 0,
      "value": " 개월"
    }
  ],
  "label.leave": [
    {
      "type": 0,
      "value": "떠나기"
    }
  ],
  "label.leave-team": [
    {
      "type": 0,
      "value": "팀 떠나기"
    }
  ],
  "label.less-than": [
    {
      "type": 0,
      "value": "미만"
    }
  ],
  "label.less-than-equals": [
    {
      "type": 0,
      "value": "이하"
    }
  ],
  "label.login": [
    {
      "type": 0,
      "value": "로그인"
    }
  ],
  "label.logout": [
    {
      "type": 0,
      "value": "로그아웃"
    }
  ],
  "label.manage": [
    {
      "type": 0,
      "value": "관리"
    }
  ],
  "label.manager": [
    {
      "type": 0,
      "value": "관리자"
    }
  ],
  "label.max": [
    {
      "type": 0,
      "value": "최대"
    }
  ],
  "label.member": [
    {
      "type": 0,
      "value": "멤버"
    }
  ],
  "label.members": [
    {
      "type": 0,
      "value": "멤버"
    }
  ],
  "label.min": [
    {
      "type": 0,
      "value": "최소"
    }
  ],
  "label.mobile": [
    {
      "type": 0,
      "value": "모바일"
    }
  ],
  "label.more": [
    {
      "type": 0,
      "value": "더 보기"
    }
  ],
  "label.my-account": [
    {
      "type": 0,
      "value": "내 계정"
    }
  ],
  "label.my-websites": [
    {
      "type": 0,
      "value": "내 웹사이트"
    }
  ],
  "label.name": [
    {
      "type": 0,
      "value": "이름"
    }
  ],
  "label.new-password": [
    {
      "type": 0,
      "value": "새 비밀번호"
    }
  ],
  "label.none": [
    {
      "type": 0,
      "value": "없음"
    }
  ],
  "label.number-of-records": [
    {
      "type": 1,
      "value": "x"
    },
    {
      "type": 0,
      "value": " "
    },
    {
      "offset": 0,
      "options": {
        "one": {
          "value": [
            {
              "type": 0,
              "value": "record"
            }
          ]
        },
        "other": {
          "value": [
            {
              "type": 0,
              "value": "레코드"
            }
          ]
        }
      },
      "pluralType": "cardinal",
      "type": 6,
      "value": "x"
    }
  ],
  "label.ok": [
    {
      "type": 0,
      "value": "확인"
    }
  ],
  "label.os": [
    {
      "type": 0,
      "value": "운영체제"
    }
  ],
  "label.overview": [
    {
      "type": 0,
      "value": "개요"
    }
  ],
  "label.owner": [
    {
      "type": 0,
      "value": "소유자"
    }
  ],
  "label.page-of": [
    {
      "type": 1,
      "value": "total"
    },
    {
      "type": 0,
      "value": " 중 "
    },
    {
      "type": 1,
      "value": "current"
    },
    {
      "type": 0,
      "value": " 페이지"
    }
  ],
  "label.page-views": [
    {
      "type": 0,
      "value": "페이지 뷰"
    }
  ],
  "label.pageTitle": [
    {
      "type": 0,
      "value": "페이지 제목"
    }
  ],
  "label.pages": [
    {
      "type": 0,
      "value": "페이지"
    }
  ],
  "label.password": [
    {
      "type": 0,
      "value": "비밀번호"
    }
  ],
  "label.powered-by": [
    {
      "type": 0,
      "value": "이 시스템은 "
    },
    {
      "type": 1,
      "value": "name"
    },
    {
      "type": 0,
      "value": "에서 구동되고 있습니다."
    }
  ],
  "label.previous": [
    {
      "type": 0,
      "value": "이전"
    }
  ],
  "label.previous-period": [
    {
      "type": 0,
      "value": "이전 기간"
    }
  ],
  "label.previous-year": [
    {
      "type": 0,
      "value": "이전 연도"
    }
  ],
  "label.profile": [
    {
      "type": 0,
      "value": "프로필"
    }
  ],
  "label.property": [
    {
      "type": 0,
      "value": "속성"
    }
  ],
  "label.queries": [
    {
      "type": 0,
      "value": "쿼리"
    }
  ],
  "label.query": [
    {
      "type": 0,
      "value": "쿼리"
    }
  ],
  "label.query-parameters": [
    {
      "type": 0,
      "value": "쿼리 매개변수"
    }
  ],
  "label.realtime": [
    {
      "type": 0,
      "value": "실시간"
    }
  ],
  "label.referrer": [
    {
      "type": 0,
      "value": "리퍼러"
    }
  ],
  "label.referrers": [
    {
      "type": 0,
      "value": "리퍼러"
    }
  ],
  "label.refresh": [
    {
      "type": 0,
      "value": "새로고침"
    }
  ],
  "label.regenerate": [
    {
      "type": 0,
      "value": "다시 생성"
    }
  ],
  "label.region": [
    {
      "type": 0,
      "value": "지역"
    }
  ],
  "label.regions": [
    {
      "type": 0,
      "value": "지역"
    }
  ],
  "label.remove": [
    {
      "type": 0,
      "value": "제거"
    }
  ],
  "label.remove-member": [
    {
      "type": 0,
      "value": "멤버 제거"
    }
  ],
  "label.reports": [
    {
      "type": 0,
      "value": "리포트"
    }
  ],
  "label.required": [
    {
      "type": 0,
      "value": "필수"
    }
  ],
  "label.reset": [
    {
      "type": 0,
      "value": "리셋"
    }
  ],
  "label.reset-website": [
    {
      "type": 0,
      "value": "웹사이트 초기화"
    }
  ],
  "label.retention": [
    {
      "type": 0,
      "value": "리텐션"
    }
  ],
  "label.retention-description": [
    {
      "type": 0,
      "value": "사용자가 얼마나 자주 돌아오는지를 추적하여 웹사이트의 리텐션을 측정하십시오."
    }
  ],
  "label.role": [
    {
      "type": 0,
      "value": "역할"
    }
  ],
  "label.run-query": [
    {
      "type": 0,
      "value": "쿼리 실행"
    }
  ],
  "label.save": [
    {
      "type": 0,
      "value": "저장"
    }
  ],
  "label.screens": [
    {
      "type": 0,
      "value": "스크린"
    }
  ],
  "label.search": [
    {
      "type": 0,
      "value": "검색"
    }
  ],
  "label.select": [
    {
      "type": 0,
      "value": "선택"
    }
  ],
  "label.select-date": [
    {
      "type": 0,
      "value": "날짜 선택"
    }
  ],
  "label.select-role": [
    {
      "type": 0,
      "value": "역할 선택"
    }
  ],
  "label.select-website": [
    {
      "type": 0,
      "value": "웹사이트 선택"
    }
  ],
  "label.sessions": [
    {
      "type": 0,
      "value": "세션"
    }
  ],
  "label.settings": [
    {
      "type": 0,
      "value": "설정"
    }
  ],
  "label.share-url": [
    {
      "type": 0,
      "value": "공유 URL"
    }
  ],
  "label.single-day": [
    {
      "type": 0,
      "value": "하루"
    }
  ],
  "label.start-step": [
    {
      "type": 0,
      "value": "시작 단계"
    }
  ],
  "label.steps": [
    {
      "type": 0,
      "value": "단계"
    }
  ],
  "label.sum": [
    {
      "type": 0,
      "value": "합계"
    }
  ],
  "label.tablet": [
    {
      "type": 0,
      "value": "태블릿"
    }
  ],
  "label.team": [
    {
      "type": 0,
      "value": "팀"
    }
  ],
  "label.team-id": [
    {
      "type": 0,
      "value": "팀 ID"
    }
  ],
  "label.team-manager": [
    {
      "type": 0,
      "value": "팀 관리자"
    }
  ],
  "label.team-member": [
    {
      "type": 0,
      "value": "팀 멤버"
    }
  ],
  "label.team-name": [
    {
      "type": 0,
      "value": "팀 이름"
    }
  ],
  "label.team-owner": [
    {
      "type": 0,
      "value": "팀 소유자"
    }
  ],
  "label.team-view-only": [
    {
      "type": 0,
      "value": "팀 보기 전용"
    }
  ],
  "label.team-websites": [
    {
      "type": 0,
      "value": "팀 웹사이트"
    }
  ],
  "label.teams": [
    {
      "type": 0,
      "value": "팀"
    }
  ],
  "label.theme": [
    {
      "type": 0,
      "value": "테마"
    }
  ],
  "label.this-month": [
    {
      "type": 0,
      "value": "이번 달"
    }
  ],
  "label.this-week": [
    {
      "type": 0,
      "value": "이번 주"
    }
  ],
  "label.this-year": [
    {
      "type": 0,
      "value": "올해"
    }
  ],
  "label.timezone": [
    {
      "type": 0,
      "value": "표준 시간대"
    }
  ],
  "label.title": [
    {
      "type": 0,
      "value": "제목"
    }
  ],
  "label.today": [
    {
      "type": 0,
      "value": "오늘"
    }
  ],
  "label.toggle-charts": [
    {
      "type": 0,
      "value": "차트 전환"
    }
  ],
  "label.total": [
    {
      "type": 0,
      "value": "합계"
    }
  ],
  "label.total-records": [
    {
      "type": 0,
      "value": "총 레코드"
    }
  ],
  "label.tracking-code": [
    {
      "type": 0,
      "value": "추적 코드"
    }
  ],
  "label.transfer": [
    {
      "type": 0,
      "value": "전송"
    }
  ],
  "label.transfer-website": [
    {
      "type": 0,
      "value": "웹사이트 전송"
    }
  ],
  "label.true": [
    {
      "type": 0,
      "value": "참"
    }
  ],
  "label.type": [
    {
      "type": 0,
      "value": "유형"
    }
  ],
  "label.unique": [
    {
      "type": 0,
      "value": "고유"
    }
  ],
  "label.unique-visitors": [
    {
      "type": 0,
      "value": "순방문자(UV)"
    }
  ],
  "label.unknown": [
    {
      "type": 0,
      "value": "알 수 없음"
    }
  ],
  "label.untitled": [
    {
      "type": 0,
      "value": "제목 없음"
    }
  ],
  "label.update": [
    {
      "type": 0,
      "value": "업데이트"
    }
  ],
  "label.url": [
    {
      "type": 0,
      "value": "URL"
    }
  ],
  "label.urls": [
    {
      "type": 0,
      "value": "URL"
    }
  ],
  "label.user": [
    {
      "type": 0,
      "value": "사용자"
    }
  ],
  "label.username": [
    {
      "type": 0,
      "value": "사용자명"
    }
  ],
  "label.users": [
    {
      "type": 0,
      "value": "사용자"
    }
  ],
  "label.utm": [
    {
      "type": 0,
      "value": "UTM"
    }
  ],
  "label.utm-description": [
    {
      "type": 0,
      "value": "UTM 매개변수를 통해 캠페인을 추적합니다."
    }
  ],
  "label.value": [
    {
      "type": 0,
      "value": "값"
    }
  ],
  "label.view": [
    {
      "type": 0,
      "value": "보기"
    }
  ],
  "label.view-details": [
    {
      "type": 0,
      "value": "상세보기"
    }
  ],
  "label.view-only": [
    {
      "type": 0,
      "value": "보기 전용"
    }
  ],
  "label.views": [
    {
      "type": 0,
      "value": "조회수"
    }
  ],
  "label.views-per-visit": [
    {
      "type": 0,
      "value": "방문당 조회수"
    }
  ],
  "label.visit-duration": [
    {
      "type": 0,
      "value": "평균 방문 시간"
    }
  ],
  "label.visitors": [
    {
      "type": 0,
      "value": "방문객"
    }
  ],
  "label.visits": [
    {
      "type": 0,
      "value": "방문"
    }
  ],
  "label.website": [
    {
      "type": 0,
      "value": "웹사이트"
    }
  ],
  "label.website-id": [
    {
      "type": 0,
      "value": "웹사이트 ID"
    }
  ],
  "label.websites": [
    {
      "type": 0,
      "value": "웹사이트"
    }
  ],
  "label.window": [
    {
      "type": 0,
      "value": "창"
    }
  ],
  "label.yesterday": [
    {
      "type": 0,
      "value": "어제"
    }
  ],
  "message.action-confirmation": [
    {
      "type": 0,
      "value": "확인을 위해 아래 상자에 "
    },
    {
      "type": 1,
      "value": "confirmation"
    },
    {
      "type": 0,
      "value": "을(를) 입력하십시오."
    }
  ],
  "message.active-users": [
    {
      "type": 1,
      "value": "x"
    },
    {
      "type": 0,
      "value": "명의 사용자가 보는 중입니다."
    }
  ],
  "message.collected-data": [
    {
      "type": 0,
      "value": "수집된 데이터"
    }
  ],
  "message.confirm-delete": [
    {
      "type": 1,
      "value": "target"
    },
    {
      "type": 0,
      "value": "을(를) 삭제하시겠습니까?"
    }
  ],
  "message.confirm-leave": [
    {
      "type": 1,
      "value": "target"
    },
    {
      "type": 0,
      "value": "을(를) 떠나시겠습니까?"
    }
  ],
  "message.confirm-remove": [
    {
      "type": 1,
      "value": "target"
    },
    {
      "type": 0,
      "value": "을(를) 제거하시겠습니까?"
    }
  ],
  "message.confirm-reset": [
    {
      "type": 1,
      "value": "target"
    },
    {
      "type": 0,
      "value": "을(를) 초기화하시겠습니까?"
    }
  ],
  "message.delete-team-warning": [
    {
      "type": 0,
      "value": "팀을 삭제하면 팀에 등록된 모든 웹사이트도 삭제됩니다."
    }
  ],
  "message.delete-website-warning": [
    {
      "type": 0,
      "value": "관련된 모든 데이터가 삭제됩니다."
    }
  ],
  "message.error": [
    {
      "type": 0,
      "value": "오류가 발생하였습니다."
    }
  ],
  "message.event-log": [
    {
      "type": 1,
      "value": "event"
    },
    {
      "type": 0,
      "value": " - "
    },
    {
      "type": 1,
      "value": "url"
    }
  ],
  "message.go-to-settings": [
    {
      "type": 0,
      "value": "설정으로 이동"
    }
  ],
  "message.incorrect-username-password": [
    {
      "type": 0,
      "value": "사용자 이름/비밀번호가 잘못되었습니다."
    }
  ],
  "message.invalid-domain": [
    {
      "type": 0,
      "value": "잘못된 도메인"
    }
  ],
  "message.min-password-length": [
    {
      "type": 0,
      "value": "최소 길이는 "
    },
    {
      "type": 1,
      "value": "n"
    },
    {
      "type": 0,
      "value": "자입니다"
    }
  ],
  "message.new-version-available": [
    {
      "type": 0,
      "value": "새 버전이 사용 가능합니다! - Umami "
    },
    {
      "type": 1,
      "value": "version"
    }
  ],
  "message.no-data-available": [
    {
      "type": 0,
      "value": "사용 가능한 데이터가 없습니다."
    }
  ],
  "message.no-event-data": [
    {
      "type": 0,
      "value": "사용 가능한 이벤트 데이터가 없습니다."
    }
  ],
  "message.no-match-password": [
    {
      "type": 0,
      "value": "비밀번호가 일치하지 않음"
    }
  ],
  "message.no-results-found": [
    {
      "type": 0,
      "value": "결과를 찾을 수 없습니다."
    }
  ],
  "message.no-team-websites": [
    {
      "type": 0,
      "value": "이 팀에는 웹사이트가 없습니다."
    }
  ],
  "message.no-teams": [
    {
      "type": 0,
      "value": "생성된 팀이 없습니다."
    }
  ],
  "message.no-users": [
    {
      "type": 0,
      "value": "사용자가 없습니다."
    }
  ],
  "message.no-websites-configured": [
    {
      "type": 0,
      "value": "설정된 웹사이트가 없습니다."
    }
  ],
  "message.page-not-found": [
    {
      "type": 0,
      "value": "페이지를 찾을 수 없습니다."
    }
  ],
  "message.reset-website": [
    {
      "type": 0,
      "value": "이 웹사이트를 초기화하려면, 아래 상자에 "
    },
    {
      "type": 1,
      "value": "confirmation"
    },
    {
      "type": 0,
      "value": "을(를) 입력하십시오."
    }
  ],
  "message.reset-website-warning": [
    {
      "type": 0,
      "value": "이 웹사이트의 모든 통계가 삭제되지만 설정은 그대로 유지됩니다."
    }
  ],
  "message.saved": [
    {
      "type": 0,
      "value": "성공적으로 저장되었습니다."
    }
  ],
  "message.share-url": [
    {
      "type": 0,
      "value": "아래 링크를 통해 웹사이트의 통계를 누구나 볼 수 있습니다."
    }
  ],
  "message.team-already-member": [
    {
      "type": 0,
      "value": "이미 팀의 회원입니다."
    }
  ],
  "message.team-not-found": [
    {
      "type": 0,
      "value": "팀을 찾을 수 없습니다."
    }
  ],
  "message.team-websites-info": [
    {
      "type": 0,
      "value": "웹사이트는 팀의 누구나 볼 수 있습니다."
    }
  ],
  "message.tracking-code": [
    {
      "type": 0,
      "value": "이 웹사이트의 통계를 추적하려면, 다음 코드를 HTML의 "
    },
    {
      "children": [
        {
          "type": 0,
          "value": "..."
        }
      ],
      "type": 8,
      "value": "head"
    },
    {
      "type": 0,
      "value": " 섹션에 추가하십시오."
    }
  ],
  "message.transfer-team-website-to-user": [
    {
      "type": 0,
      "value": "이 웹사이트를 당신의 계정으로 전송하시겠습니까?"
    }
  ],
  "message.transfer-user-website-to-team": [
    {
      "type": 0,
      "value": "이 웹사이트를 전송받을 팀을 선택하십시오."
    }
  ],
  "message.transfer-website": [
    {
      "type": 0,
      "value": "웹사이트 소유권을 계정이나 다른 팀으로 전송합니다."
    }
  ],
  "message.triggered-event": [
    {
      "type": 0,
      "value": "트리거된 이벤트"
    }
  ],
  "message.user-deleted": [
    {
      "type": 0,
      "value": "사용자가 삭제되었습니다."
    }
  ],
  "message.viewed-page": [
    {
      "type": 0,
      "value": "페이지 조회"
    }
  ],
  "message.visitor-log": [
    {
      "type": 1,
      "value": "country"
    },
    {
      "type": 0,
      "value": "의 "
    },
    {
      "type": 1,
      "value": "browser"
    },
    {
      "type": 0,
      "value": " 브라우저를 사용하는 "
    },
    {
      "type": 1,
      "value": "os"
    },
    {
      "type": 0,
      "value": " "
    },
    {
      "type": 1,
      "value": "device"
    },
    {
      "type": 0,
      "value": " 방문자"
    }
  ],
  "message.visitors-dropped-off": [
    {
      "type": 0,
      "value": "방문자가 이탈했습니다"
    }
  ]
}<|MERGE_RESOLUTION|>--- conflicted
+++ resolved
@@ -584,11 +584,7 @@
   "label.journey-description": [
     {
       "type": 0,
-<<<<<<< HEAD
-      "value": "Understand how users navigate through your website."
-=======
       "value": "사용자가 웹사이트를 탐색하는 경로를 살펴보세요."
->>>>>>> 7ec845db
     }
   ],
   "label.language": [
