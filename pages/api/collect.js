const { Resolver } = require('dns').promises;
import isbot from 'isbot';
import ipaddr from 'ipaddr.js';
import { createToken, unauthorized, send, badRequest, forbidden } from 'next-basics';
import { savePageView, saveEvent } from 'queries';
import { useCors, useSession } from 'lib/middleware';
import { getJsonBody, getIpAddress } from 'lib/request';
import { secret, uuid } from 'lib/crypto';

export default async (req, res) => {
  await useCors(req, res);

  if (isbot(req.headers['user-agent']) && !process.env.DISABLE_BOT_CHECK) {
    return unauthorized(res);
  }

  const ignoreIps = process.env.IGNORE_IP;
  const ignoreHostnames = process.env.IGNORE_HOSTNAME;

  if (ignoreIps || ignoreHostnames) {
    const ips = [];

    if (ignoreIps) {
      ips.push(...ignoreIps.split(',').map(n => n.trim()));
    }

    if (ignoreHostnames) {
      const resolver = new Resolver();
      const promises = ignoreHostnames
        .split(',')
        .map(n => resolver.resolve4(n.trim()).catch(() => {}));

      await Promise.all(promises).then(resolvedIps => {
        ips.push(...resolvedIps.filter(n => n).flatMap(n => n));
      });
    }

    const clientIp = getIpAddress(req);

    const blocked = ips.find(ip => {
      if (ip === clientIp) return true;

      // CIDR notation
      if (ip.indexOf('/') > 0) {
        const addr = ipaddr.parse(clientIp);
        const range = ipaddr.parseCIDR(ip);

        if (addr.kind() === range[0].kind() && addr.match(range)) return true;
      }

      return false;
    });

    if (blocked) {
      return forbidden(res);
    }
  }

  await useSession(req, res);

  const {
<<<<<<< HEAD
    session: { website_id, website_uuid, session },
=======
    session: { websiteId, session },
>>>>>>> 78338205
  } = req;

  const { type, payload } = getJsonBody(req);

  let { url, referrer, eventName, eventData } = payload;

  if (process.env.REMOVE_TRAILING_SLASH) {
    url = url.replace(/\/$/, '');
  }

  const eventUuid = uuid();

  if (type === 'pageview') {
<<<<<<< HEAD
    await savePageView(website_id, website_uuid, { session, url, referrer });
  } else if (type === 'event') {
    await saveEvent(website_id, website_uuid, {
=======
    await savePageView(websiteId, { session, url, referrer });
  } else if (type === 'event') {
    await saveEvent(websiteId, {
>>>>>>> 78338205
      session,
      eventUuid,
      url,
      eventName,
      eventData,
    });
  } else {
    return badRequest(res);
  }

  const token = createToken(
<<<<<<< HEAD
    {
      website_id,
      website_uuid,
      session_id: session.session_id,
      session_uuid: session.session_uuid,
    },
=======
    { websiteId, sessionId: session.sessionId, sessionUuid: session.sessionUuid },
>>>>>>> 78338205
    secret(),
  );

  return send(res, token);
};<|MERGE_RESOLUTION|>--- conflicted
+++ resolved
@@ -59,11 +59,7 @@
   await useSession(req, res);
 
   const {
-<<<<<<< HEAD
-    session: { website_id, website_uuid, session },
-=======
     session: { websiteId, session },
->>>>>>> 78338205
   } = req;
 
   const { type, payload } = getJsonBody(req);
@@ -77,15 +73,9 @@
   const eventUuid = uuid();
 
   if (type === 'pageview') {
-<<<<<<< HEAD
-    await savePageView(website_id, website_uuid, { session, url, referrer });
-  } else if (type === 'event') {
-    await saveEvent(website_id, website_uuid, {
-=======
     await savePageView(websiteId, { session, url, referrer });
   } else if (type === 'event') {
     await saveEvent(websiteId, {
->>>>>>> 78338205
       session,
       eventUuid,
       url,
@@ -97,16 +87,7 @@
   }
 
   const token = createToken(
-<<<<<<< HEAD
-    {
-      website_id,
-      website_uuid,
-      session_id: session.session_id,
-      session_uuid: session.session_uuid,
-    },
-=======
     { websiteId, sessionId: session.sessionId, sessionUuid: session.sessionUuid },
->>>>>>> 78338205
     secret(),
   );
 
