import { WebsiteMetric, NextApiRequestQueryBody } from 'lib/types';
import { canViewWebsite } from 'lib/auth';
import { FILTER_IGNORED } from 'lib/constants';
import { useAuth, useCors } from 'lib/middleware';
import { NextApiResponse } from 'next';
import { badRequest, methodNotAllowed, ok, unauthorized } from 'next-basics';
import { getPageviewMetrics, getSessionMetrics, getWebsite } from 'queries';

const sessionColumns = ['browser', 'os', 'device', 'screen', 'country', 'language'];
const pageviewColumns = ['url', 'referrer', 'query'];

function getTable(type) {
  if (type === 'event') {
    return 'event';
  }

  if (sessionColumns.includes(type)) {
    return 'session';
  }

  if (pageviewColumns.includes(type)) {
    return 'pageview';
  }

  throw new Error('Invalid type');
}

function getColumn(type) {
  if (type === 'event') {
    return 'event_name';
  }
  if (type === 'query') {
    return 'url';
  }
  return type;
}

export interface WebsiteMetricsRequestQuery {
  id: string;
  type: string;
  startAt: number;
  endAt: number;
  url: string;
  referrer: string;
  os: string;
  browser: string;
  device: string;
  country: string;
}

export default async (
  req: NextApiRequestQueryBody<WebsiteMetricsRequestQuery>,
  res: NextApiResponse<WebsiteMetric[]>,
) => {
  await useCors(req, res);
  await useAuth(req, res);

  const {
    id: websiteId,
    type,
    startAt,
    endAt,
    url,
    referrer,
    os,
    browser,
    device,
    country,
  } = req.query;
  const { user, shareToken } = req.auth;
  const userId = user?.id;
  const shared = shareToken?.websiteId === websiteId;

  if (req.method === 'GET') {
<<<<<<< HEAD
    const canView = await canViewWebsite(userId, websiteId);

    if (!canView && !shared) {
=======
    if (!(await canViewWebsite(req.auth, websiteId))) {
>>>>>>> f42cab8d
      return unauthorized(res);
    }

    const startDate = new Date(+startAt);
    const endDate = new Date(+endAt);

    if (sessionColumns.includes(type)) {
      let data = await getSessionMetrics(websiteId, {
        startDate,
        endDate,
        field: type,
        filters: {
          os,
          browser,
          device,
          country,
        },
      });

      if (type === 'language') {
        let combined = {};

        for (let { x, y } of data) {
          x = String(x).toLowerCase().split('-')[0];

          if (!combined[x]) {
            combined[x] = { x, y };
          } else {
            combined[x].y += y;
          }
        }

        data = Object.values(combined);
      }

      return ok(res, data);
    }

    if (pageviewColumns.includes(type) || type === 'event') {
      let domain;

      if (type === 'referrer') {
        const website = await getWebsite({ id: websiteId });

        if (!website) {
          return badRequest(res);
        }

        domain = website.domain;
      }

      const column = getColumn(type);
      const table = getTable(type);
      const filters = {
        domain,
        url: type !== 'url' && table !== 'event' ? url : undefined,
        referrer: type !== 'referrer' && table !== 'event' ? referrer : FILTER_IGNORED,
        os: type !== 'os' ? os : undefined,
        browser: type !== 'browser' ? browser : undefined,
        device: type !== 'device' ? device : undefined,
        country: type !== 'country' ? country : undefined,
        eventUrl: type !== 'url' && table === 'event' ? url : undefined,
        query: type === 'query' && table !== 'event' ? true : undefined,
      };

      const data = await getPageviewMetrics(websiteId, {
        startDate,
        endDate,
        column,
        table,
        filters,
      });

      return ok(res, data);
    }
  }

  return methodNotAllowed(res);
};<|MERGE_RESOLUTION|>--- conflicted
+++ resolved
@@ -67,18 +67,9 @@
     device,
     country,
   } = req.query;
-  const { user, shareToken } = req.auth;
-  const userId = user?.id;
-  const shared = shareToken?.websiteId === websiteId;
 
   if (req.method === 'GET') {
-<<<<<<< HEAD
-    const canView = await canViewWebsite(userId, websiteId);
-
-    if (!canView && !shared) {
-=======
     if (!(await canViewWebsite(req.auth, websiteId))) {
->>>>>>> f42cab8d
       return unauthorized(res);
     }
 
