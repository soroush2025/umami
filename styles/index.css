html,
body {
  font-family: Inter, -apple-system, system-ui, BlinkMacSystemFont, 'Segoe UI', Roboto, Oxygen-Sans,
    Ubuntu, Cantrell, 'Helvetica Neue', sans-serif, 'Apple Color Emoji', 'Segoe UI Emoji',
    'Segoe UI Symbol';
  font-size: 16px;
  font-weight: 400;
  line-height: 1.8;
  padding: 0;
  margin: 0;
  box-sizing: border-box;
  min-height: 100%;
  display: flex;
  flex-direction: column;
  flex: 1;
<<<<<<< HEAD
  color: var(--base800);
  background: var(--base100);
=======
  color: var(--font-color100);
  background: var(--background200);
>>>>>>> 4cc22fcc
}

.zh-CN {
  font-family: '方体', 'PingFang SC', '黑体', 'Heiti SC', 'Microsoft JhengHei UI',
    'Microsoft JhengHei', Roboto, Noto, 'Noto Sans CJK SC', sans-serif !important;
}

.zh-TW {
  font-family: '方體', 'PingFang TC', '黑體', 'Heiti TC', 'Microsoft JhengHei UI',
    'Microsoft JhengHei', Roboto, Noto, 'Noto Sans CJK TC', sans-serif !important;
}

.ja-JP {
  font-family: '游ゴシック体', YuGothic, 'ヒラギノ丸ゴ', 'Hiragino Sans', 'Yu Gothic UI',
    'Meiryo UI', 'MS Gothic', Roboto, Noto, 'Noto Sans CJK JP', sans-serif !important;
}

.ko-KR {
  font-family: 'Nanum Gothic', 'Apple SD Gothic Neo', 'Malgun Gothic', Roboto, Noto,
    'Noto Sans CJK KR', sans-serif !important;
}

.ar-SA {
  font-family: 'Geeza Pro', 'Arabic Typesetting', Roboto, Noto, 'Noto Naskh Arabic',
    'Times New Roman', serif !important;
}

.he-IL {
  font-family: 'New Peninim MT', 'Arial Hebrew', Gisha, 'Times New Roman', Roboto, Noto,
    'Noto Sans Hebrew', sans-serif !important;
}

*,
*:before,
*:after {
  box-sizing: inherit;
}

h1,
h2,
h3,
h4,
h5,
h6 {
  font-weight: 400;
  line-height: 30px;
  padding: 0;
  margin: 0;
}

a,
a:active,
a:visited {
  color: var(--primary400);
}

main {
  flex: 1;
  display: flex;
  flex-direction: column;
}

svg {
  shape-rendering: geometricPrecision;
}

#__next {
  display: flex;
  flex-direction: column;
  width: 100%;
  height: 100%;
  flex: 1;
}<|MERGE_RESOLUTION|>--- conflicted
+++ resolved
@@ -13,13 +13,8 @@
   display: flex;
   flex-direction: column;
   flex: 1;
-<<<<<<< HEAD
-  color: var(--base800);
-  background: var(--base100);
-=======
   color: var(--font-color100);
   background: var(--background200);
->>>>>>> 4cc22fcc
 }
 
 .zh-CN {
