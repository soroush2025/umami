--- conflicted
+++ resolved
@@ -2,25 +2,13 @@
 import WebsitesTable from 'components/pages/settings/websites/WebsitesTable';
 import useMessages from 'hooks/useMessages';
 import useApiFilter from 'hooks/useApiFilter';
-<<<<<<< HEAD
-import Page from 'components/layout/Page';
-import useConfig from 'hooks/useConfig';
-=======
->>>>>>> c213b641
 
 export function UserWebsites({ userId }) {
-  const { cloudMode } = useConfig();
   const { formatMessage, messages } = useMessages();
-<<<<<<< HEAD
-  const { filter,  page, pageSize, handlePageSizeChange, handleFilterChange, handlePageChange } = useApiFilter();
-  const { get, useQuery } = useApi();
-  const { data, isLoading, error } = useQuery(['user:websites', userId, filter, page, pageSize], () =>
-=======
   const { filter, page, pageSize, handleFilterChange, handlePageChange, handlePageSizeChange } =
     useApiFilter();
   const { get, useQuery } = useApi();
   const { data, isLoading } = useQuery(['user:websites', userId, filter, page, pageSize], () =>
->>>>>>> c213b641
     get(`/users/${userId}/websites`, {
       filter,
       page,
@@ -30,19 +18,6 @@
   const hasData = data && data.length !== 0;
 
   return (
-<<<<<<< HEAD
-    <Page loading={isLoading} error={error}>
-      {hasData && (
-        <WebsitesTable 
-          data={data} 
-          onFilterChange={handleFilterChange} 
-          onPageChange={handlePageChange} 
-          onPageSizeChange={handlePageSizeChange}
-          filterValue={filter}
-          showEditButton={!cloudMode}
-        />)
-      }
-=======
     <div>
       {hasData && (
         <WebsitesTable
@@ -53,9 +28,8 @@
           filterValue={filter}
         />
       )}
->>>>>>> c213b641
       {!hasData && formatMessage(messages.noDataAvailable)}
-    </Page>
+    </div>
   );
 }
 
